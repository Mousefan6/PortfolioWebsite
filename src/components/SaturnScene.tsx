--- conflicted
+++ resolved
@@ -216,16 +216,10 @@
         audioManager.initializeAudio();
 
         const setUpAudio = async () => {
-<<<<<<< HEAD
-            audioManager.registerAudio("song1", "/audios/song3.mp3");
-            await audioManager.loadAudio("song1");
-            audioManager.setVolume(0.1);
-=======
             // audioManager.registerAudio("song1", "/audios/song2.mp3");
             audioManager.registerAudio("song1", "/audios/song4.mp3");
             await audioManager.loadAudio("song1");
             audioManager.setVolume(0.2);
->>>>>>> 0b1906df
         };
 
         setUpAudio();
